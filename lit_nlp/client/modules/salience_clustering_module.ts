--- conflicted
+++ resolved
@@ -15,470 +15,6 @@
  * limitations under the License.
  */
 
-<<<<<<< HEAD
-import '../elements/expansion_panel';
-
-import {html} from 'lit';
-// tslint:disable:no-new-decorators
-import {customElement} from 'lit/decorators';
-import {styleMap} from 'lit/directives/style-map';
-import {observable} from 'mobx';
-
-import {app} from '../core/app';
-import {LitModule} from '../core/lit_module';
-import {InterpreterClick} from '../elements/interpreter_controls';
-import {SortableTemplateResult, TableData} from '../elements/table';
-import {FieldMatcher} from '../lib/lit_types';
-import {styles as sharedStyles} from '../lib/shared_styles.css';
-import {CallConfig, IndexedInput, Input, ModelInfoMap, Spec} from '../lib/types';
-import {createLitType, findSpecKeys} from '../lib/utils';
-import {ColumnData} from '../services/data_service';
-import {DataService} from '../services/services';
-
-import {styles} from './salience_clustering_module.css';
-
-const SALIENCE_MAPPER_KEY = 'Salience Mapper';
-const N_CLUSTERS_KEY = 'Number of Clusters';
-const SALIENCE_CLUSTERING_INTERPRETER_NAME = 'Salience Clustering';
-const RESULT_TOP_TOKENS = 'Top Tokens';
-const REUSE_CLUSTERING = 'reuse_clustering';
-
-interface ModuleState {
-  dataColumns: string[];
-  clusteringConfig: CallConfig;
-  salienceConfigs: {[salienceMapper: string]: CallConfig};
-  clusteringState: ClusteringState;
-}
-
-// Aggregated result of the clustering interpreter.
-interface ClusteringState {
-  clusterInfos: {[gradKey: string]: ClusterInfo[]};
-  topTokenInfosByClusters: {[gradKey: string]: TopTokenInfosByCluster[]};
-  isLoading: boolean;
-}
-
-// Clustering result for a single piece of text.
-interface ClusterInfo {
-  example: Input;
-  clusterId: number;
-}
-
-// Top token information per cluster, sorted by the ascending by cluster IDs.
-interface TopTokenInfosByCluster {
-  topTokenInfos: TopTokenInfo[];
-}
-
-// Data for 1 top token instance.
-interface TopTokenInfo {
-  token: string;
-  weight: number;
-}
-
-// Indicators which expandable areas are open or closed.
-interface VisToggles {
-  [name: string]: boolean;
-}
-
-/**
- * A LIT module that renders salience clustering results.
- */
-@customElement('salience-clustering-module')
-export class SalienceClusteringModule extends LitModule {
-  static override title = 'Salience Clustering Results';
-  static override numCols = 1;
-  static override template =
-      (model: string, selectionServiceIndex: number, shouldReact: number) => html`
-  <salience-clustering-module model=${model} .shouldReact=${shouldReact}
-    selectionServiceIndex=${selectionServiceIndex}>
-  </salience-clustering-module>`;
-
-  private readonly dataService = app.getService(DataService);
-  private runCount: number = 0;
-  private statusMessage: string = '';
-
-  static override get styles() {
-    return [sharedStyles, styles];
-  }
-
-  // Mapping from salience mapper to clustering results.
-  @observable private state: ModuleState = {
-      dataColumns: [],
-      clusteringConfig: {},
-      salienceConfigs: {},
-      clusteringState: {
-        clusterInfos: {},
-        topTokenInfosByClusters: {},
-        isLoading: false,
-      },
-    };
-
-  @observable private readonly expanded: VisToggles = {
-    [RESULT_TOP_TOKENS]: true,
-  };
-
-  override firstUpdated() {
-    const state: ModuleState = {
-      dataColumns: [],
-      clusteringConfig: {},
-      salienceConfigs: {},
-      clusteringState: {
-        clusterInfos: {},
-        topTokenInfosByClusters: {},
-        isLoading: false,
-      },
-    };
-
-    this.state = state;
-  }
-
-  private async runInterpreter() {
-    const salienceMapper = this.state.clusteringConfig[SALIENCE_MAPPER_KEY];
-    this.state.clusteringState.clusterInfos = {};
-    const inputs = this.selectionService.selectedOrAllInputData;
-    if (!this.canRunClustering) {
-      return;
-    }
-    this.state.clusteringState.isLoading = true;
-    const clusteringResult = await this.apiService.getInterpretations(
-        inputs,
-        this.model,
-        this.appState.currentDataset,
-        SALIENCE_CLUSTERING_INTERPRETER_NAME,
-        {...this.state.clusteringConfig,
-            ...this.state.salienceConfigs[salienceMapper]},
-        `Running ${salienceMapper}`);
-    this.state.clusteringState.isLoading = false;
-    this.state.dataColumns = Object.keys(inputs[0].data);
-    const dataType = createLitType('CategoryLabel');
-    dataType.vocab = Array.from(
-        {length: this.state.clusteringConfig[N_CLUSTERS_KEY]},
-        (value, key) => key.toString()
-    );
-
-    // Function to get value for this new data column when new datapoints are
-    // added.
-    const getValueFn = async (gradKey: string, input: IndexedInput) => {
-      const config = {
-          ...this.state.clusteringConfig,
-          ...this.state.salienceConfigs[salienceMapper],
-          [REUSE_CLUSTERING]: true,
-      };
-      const clusteringResult = await this.apiService.getInterpretations(
-          [input],
-          this.model,
-          this.appState.currentDataset,
-          SALIENCE_CLUSTERING_INTERPRETER_NAME,
-          config,
-          `Running ${salienceMapper}`);
-      return clusteringResult['cluster_ids'][gradKey][0].toString();
-    };
-
-    for (const gradKey of Object.keys(clusteringResult['cluster_ids'])) {
-      // Store per-example cluster IDs.
-      const clusterInfos: ClusterInfo[] = [];
-      const clusterIds = clusteringResult['cluster_ids'][gradKey];
-      const featName = 'Cluster IDs: ' +
-          `${this.state.clusteringConfig[SALIENCE_MAPPER_KEY]}, ` +
-          `${this.state.clusteringConfig[N_CLUSTERS_KEY]}, ${gradKey}, ` +
-          `${this.runCount}`;
-      const dataMap: ColumnData = new Map();
-
-      for (let i = 0; i < clusterIds.length; i++) {
-        const clusterInfo: ClusterInfo = {
-            example: inputs[i].data, clusterId: clusterIds[i]};
-        clusterInfos.push(clusterInfo);
-        dataMap.set(inputs[i].id, clusterInfo.clusterId.toString());
-      }
-      this.state.clusteringState.clusterInfos[gradKey] = clusterInfos;
-      const localGetValueFn = (input: IndexedInput) =>
-          getValueFn(gradKey, input);
-      this.dataService.addColumn(
-          dataMap, SALIENCE_CLUSTERING_INTERPRETER_NAME, featName, dataType,
-          'Interpreter', localGetValueFn);
-      this.statusMessage = `New column added: ${featName}.`;
-
-      // Store top tokens.
-      this.state.clusteringState.topTokenInfosByClusters[gradKey] = [];
-      const topTokenInfosByClusters = clusteringResult['top_tokens'][gradKey];
-      const clusterCount = topTokenInfosByClusters.length;
-
-      for (let clusterId = 0; clusterId < clusterCount; clusterId++) {
-        const topTokenInfosByCluster: TopTokenInfosByCluster = {
-            topTokenInfos: []};
-
-        for (const topTokenTuple of topTokenInfosByClusters[clusterId]) {
-          topTokenInfosByCluster.topTokenInfos.push(
-              {token: topTokenTuple[0], weight: topTokenTuple[1]});
-        }
-        this.state.clusteringState.topTokenInfosByClusters[gradKey].push(
-            topTokenInfosByCluster);
-      }
-    }
-    this.runCount++;
-  }
-
-  renderSpinner() {
-    // clang-format off
-    return html`
-      <div class="spinner-container">
-        <lit-spinner size=${24} color="var(--app-secondary-color)">
-        </lit-spinner>
-      </div>`;
-    // clang format on
-  }
-
-  renderDataTable() {
-    const renderSingleGradKeyClusterInfos =
-        (gradKey: string, clusterInfos: ClusterInfo[]) => {
-          const rows: TableData[] = clusterInfos.map((clusterInfo) => {
-            const row: string[] = [];
-            for (const dataColumn of this.state.dataColumns) {
-              row.push(clusterInfo.example[dataColumn]);
-            }
-            row.push(clusterInfo.clusterId.toString());
-            return row;
-          });
-
-          // clang-format off
-          return html`
-            <div class="grad-key-row">
-              <div class="grad-key-label">${gradKey}</div>
-              <lit-data-table
-                .columnNames=${
-                    [...this.state.dataColumns, 'cluster ID']}
-                .data=${rows}
-                searchEnabled
-                selectionEnabled
-                paginationEnabled
-              ></lit-data-table>
-            </div>`;
-          // clang format on
-        };
-
-    const renderClusterInfos =
-        (gradKeyClusterInfos: {[name: string]: ClusterInfo[]}) => {
-          const gradKeys = Object.keys(gradKeyClusterInfos);
-          // clang-format off
-          return html`
-              ${
-              gradKeys.map(
-                  gradKey => renderSingleGradKeyClusterInfos(
-                      gradKey, gradKeyClusterInfos[gradKey]))}
-              ${
-              this.state.clusteringState.isLoading ? this.renderSpinner() :
-                                                     null}`;
-          // clang format on
-        };
-
-    return renderClusterInfos(this.state.clusteringState.clusterInfos);
-  }
-
-  // Render a table that contains all top tokens and their weights per cluster.
-  private renderSingleGradKeyTopTokenInfos(gradKey: string,
-      topTokenInfosByClusters: TopTokenInfosByCluster[]) {
-    const clusterCount = topTokenInfosByClusters.length;
-    const maxTopTokenCount = Math.max(...topTokenInfosByClusters.map(
-        topTokenInfosByCluster => topTokenInfosByCluster.topTokenInfos.length
-    ));
-
-    const columnNames: string[] = [];
-
-    for (let clusterId = 0; clusterId < clusterCount; clusterId++) {
-      columnNames.push(`Cluster ${clusterId}`);
-    }
-
-    const rows: TableData[] = [];
-    const tokenWeightStyle = styleMap({
-      'display': 'flex',
-      'flex-direction': 'row',
-      'justify-content': 'space-between',
-      'width': '100%',
-    });
-
-    for (let exampleIdx = 0; exampleIdx < maxTopTokenCount;
-          exampleIdx++) {
-      const row: SortableTemplateResult[] = [];
-
-      for (let clusterId = 0; clusterId < clusterCount; clusterId++) {
-        const topTokenInfos = topTokenInfosByClusters[clusterId];
-        if (topTokenInfos.topTokenInfos.length < maxTopTokenCount) {
-          row.push({template: html``, value: 0});
-        } else {
-          const {token, weight} = topTokenInfos.topTokenInfos[exampleIdx];
-          row.push({
-            template: html`
-              <div style=${tokenWeightStyle}>
-                <span>${token}</span>
-                <span>(${weight.toFixed(2)})</span>
-              </div>
-            `,
-            value: weight
-          });
-        }
-      }
-      rows.push(row);
-    }
-
-    // clang-format off
-    return html`
-      <div class="grad-key-row">
-        <div class="grad-key-label">${gradKey}</div>
-        <lit-data-table
-          .columnNames=${columnNames}
-          .data=${rows}
-          searchEnabled
-          selectionEnabled
-          paginationEnabled
-        ></lit-data-table>
-      </div>`;
-    // clang format on
-  }
-
-  renderTopTokens() {
-    const gradKeyTopTokenInfos =
-        this.state.clusteringState.topTokenInfosByClusters;
-    const gradKeys = Object.keys(gradKeyTopTokenInfos);
-    // clang-format off
-    return html`
-      ${gradKeys.map(
-          gradKey => this.renderSingleGradKeyTopTokenInfos(
-              gradKey, gradKeyTopTokenInfos[gradKey]))}
-      ${this.state.clusteringState.isLoading ? this.renderSpinner() : null}`;
-    // clang format on
-  }
-
-  private getSalienceInterpreterNames() {
-    const names: string[] = [];
-    const {interpreters} = this.appState.metadata;
-    const validInterpreters =
-        this.appState.metadata.models[this.model].interpreters;
-    for (const key of validInterpreters) {
-      const salienceKeys = findSpecKeys(
-          interpreters[key].metaSpec, ['TokenSalience']);
-      if (salienceKeys.length !== 0) {
-        names.push(key);
-      }
-    }
-    return names;
-  }
-
-  renderControlsAndResults() {
-    if (this.state.clusteringState == null ||
-        this.state.clusteringState.clusterInfos == null) {
-      return html`<div>Nothing to show.</div>`;
-    }
-
-    const moduleControlsApplyCallback =
-        (event: CustomEvent<InterpreterClick>) => {
-          this.state.clusteringConfig = event.detail.settings;
-          this.runInterpreter();
-        };
-
-    const methodControlsApplyCallback =
-        (event: CustomEvent<InterpreterClick>) => {
-          const {name, settings} =  event.detail;
-          this.state.salienceConfigs[name] = settings;
-        };
-
-    // clang-format off
-    const renderInterpreterControls = (name: string) => {
-      const spec = this.appState.metadata.interpreters[name].configSpec;
-      const clonedSpec = JSON.parse(JSON.stringify(spec)) as Spec;
-      for (const fieldSpec of Object.values(clonedSpec)) {
-        // If the generator uses a field matcher, then get the matching
-        // field names from the specified spec and use them as the vocab.
-        if (fieldSpec instanceof FieldMatcher) {
-          fieldSpec.vocab = this.appState.getSpecKeysFromFieldMatcher(
-              fieldSpec, this.model);
-        }
-      }
-      if (Object.keys(clonedSpec).length === 0) {
-        return;
-      }
-      return html`
-        <lit-interpreter-controls
-          .spec=${clonedSpec}
-          .name=${name}
-          .opened=${name === SALIENCE_CLUSTERING_INTERPRETER_NAME}
-          @interpreter-click=${
-              name === SALIENCE_CLUSTERING_INTERPRETER_NAME ?
-                  moduleControlsApplyCallback :
-                  methodControlsApplyCallback}>
-        </lit-interpreter-controls>`;
-    };
-    // Always show the clustering config first.
-    const interpreters: string[] = [SALIENCE_CLUSTERING_INTERPRETER_NAME,
-                                    ...this.getSalienceInterpreterNames()];
-    const expansionArea = (resultName: string) => {
-      let content = html``;
-
-      if (resultName === RESULT_TOP_TOKENS) {
-        content = this.renderTopTokens();
-      }
-      return html`
-          <expansion-panel
-              .label=${resultName}
-              ?expanded=${this.expanded[resultName]}>
-            ${content}
-          </expansion-panel>`;
-    };
-    return html`
-      <div class="controls-and-results-container">
-        <div class="clustering-controls-container">
-          ${interpreters.map(renderInterpreterControls)}
-        </div>
-        <div class="clustering-results-container">
-          ${expansionArea(RESULT_TOP_TOKENS)}
-        </div>
-      </div>`;
-    // clang-format on
-  }
-
-  private get canRunClustering() {
-    const inputs = this.selectionService.selectedOrAllInputData;
-    return (inputs != null && inputs.length >= 2);
-  }
-
-  private renderSelectionWarning() {
-    // clang-format off
-    return html`
-      <div class="selection-warning">
-        Please select no datapoint (for entire dataset) or >= 2 datapoints to
-        compute clusters.
-      </div>`;
-    // clang format on
-  }
-
-  override renderImpl() {
-    // clang-format off
-    return html`
-      <div class='module-container'>
-        <div class='module-results-area'>
-          ${this.renderControlsAndResults()}
-        </div>
-        <div class="module-footer">
-          <p class="module-status">
-            ${this.canRunClustering ? null : this.renderSelectionWarning()}
-          </p>
-          <p class="module-status">${this.statusMessage}</p>
-        </div>
-      </div>`;
-    // clang format on
-
-  }
-
-  static override shouldDisplayModule(modelSpecs: ModelInfoMap) {
-    return Object.values(modelSpecs).some(modelInfo => modelInfo.interpreters
-        .indexOf(SALIENCE_CLUSTERING_INTERPRETER_NAME) !== -1);
-  }
-}
-
-declare global {
-  interface HTMLElementTagNameMap {
-    'salience-clustering-module': SalienceClusteringModule;
-  }
-}
-=======
  import '../elements/expansion_panel';
 
  import {html} from 'lit';
@@ -941,5 +477,4 @@
      'salience-clustering-module': SalienceClusteringModule;
    }
  }
- 
->>>>>>> 78a36cfa
+ 