---
title: LIT - Tutorials
layout: layouts/sub.liquid

hero-height: 245
hero-image: /assets/images/LIT_Tutorials_Banner.png
hero-title: "Model probing for understandable, reliable, and fair NLP"
hero-copy: "Learn how to navigate LIT and use it to analyze different types of models. "

color: "#fef0f7"
---

<div class="mdl-cell--8-col mdl-cell--8-col-tablet mdl-cell--4-col-phone">

<a name="basics"></a>

## Discover the basics

{% include partials/tutorial-link-element c-title: "A Tour of LIT", link: "/tutorials/tour",
c-copy: "Get familiar with the interface of the Language Interpretability Tool." %}

{% include partials/spacer height:50 %}

<a name="analysis"></a>

## Conducting analysis in LIT

<<<<<<< HEAD
{% include partials/tutorial-link-element c-title: "Salience Maps for Text", link: "/tutorials/text-salience",
c-copy: "Learn how to use salience maps for text data in LIT." %}
=======
{% include partials/tutorial-link-element c-title: "Tabular Feature Attribution", link: "/tutorials/tab-feat-attr",
c-copy: "Learn how to use the Kernel SHAP based Tabular Feature Attribution module in LIT." %}
>>>>>>> 2c0703d6

{% include partials/tutorial-link-element c-title: "Global Model Analysis with TCAV", link: "/tutorials/tcav",
c-copy: "Learn about examining model behavior through user-curated concepts." %}

{% include partials/tutorial-link-element c-title: "Exploring a Sentiment Classifier", link: "/tutorials/sentiment",
c-copy: "Learn about how we used LIT to analyze a sentiment classifier." %}

{% include partials/tutorial-link-element c-title: "Debugging a Text Generator", link: "/tutorials/generation",
c-copy: "Learn about how we used LIT to debug summarization by a text generation model." %}

{% include partials/tutorial-link-element c-title: "Gender Bias in Coreference", link: "/tutorials/coref",
c-copy: "Learn how we used LIT to explore gendered associations in a pronoun resolution model." %}

{% include partials/spacer height:50 %}

</div><|MERGE_RESOLUTION|>--- conflicted
+++ resolved
@@ -25,13 +25,11 @@
 
 ## Conducting analysis in LIT
 
-<<<<<<< HEAD
 {% include partials/tutorial-link-element c-title: "Salience Maps for Text", link: "/tutorials/text-salience",
 c-copy: "Learn how to use salience maps for text data in LIT." %}
-=======
+
 {% include partials/tutorial-link-element c-title: "Tabular Feature Attribution", link: "/tutorials/tab-feat-attr",
 c-copy: "Learn how to use the Kernel SHAP based Tabular Feature Attribution module in LIT." %}
->>>>>>> 2c0703d6
 
 {% include partials/tutorial-link-element c-title: "Global Model Analysis with TCAV", link: "/tutorials/tcav",
 c-copy: "Learn about examining model behavior through user-curated concepts." %}
